import os, unittest
from django.contrib.gis.geos import *
from django.contrib.gis.db.backend import SpatialBackend
from django.contrib.gis.db.models import Count, Extent, F, Union
from django.contrib.gis.tests.utils import no_mysql, no_oracle, no_spatialite
from django.conf import settings
from models import City, Location, DirectoryEntry, Parcel, Book, Author

cities = (('Aurora', 'TX', -97.516111, 33.058333),
          ('Roswell', 'NM', -104.528056, 33.387222),
          ('Kecksburg', 'PA',  -79.460734, 40.18476),
           )

class RelatedGeoModelTest(unittest.TestCase):

    def test01_setup(self):
        "Setting up for related model tests."
        for name, state, lon, lat in cities:
            loc = Location.objects.create(point=Point(lon, lat))
            c = City.objects.create(name=name, state=state, location=loc)

    @no_oracle # TODO: Fix select_related() problems w/Oracle and pagination.
    def test02_select_related(self):
        "Testing `select_related` on geographic models (see #7126)."
        qs1 = City.objects.all()
        qs2 = City.objects.select_related()
        qs3 = City.objects.select_related('location')

        for qs in (qs1, qs2, qs3):
            for ref, c in zip(cities, qs):
                nm, st, lon, lat = ref
                self.assertEqual(nm, c.name)
                self.assertEqual(st, c.state)
                self.assertEqual(Point(lon, lat), c.location.point)

    @no_mysql
    @no_oracle # Pagination problem is implicated in this test as well.
    def test03_transform_related(self):
        "Testing the `transform` GeoQuerySet method on related geographic models."
        # All the transformations are to state plane coordinate systems using
        # US Survey Feet (thus a tolerance of 0 implies error w/in 1 survey foot).
        if SpatialBackend.postgis:
            tol = 3
        else:
            tol = 0

        def check_pnt(ref, pnt):
            self.assertAlmostEqual(ref.x, pnt.x, tol)
            self.assertAlmostEqual(ref.y, pnt.y, tol)
            self.assertEqual(ref.srid, pnt.srid)

        # Each city transformed to the SRID of their state plane coordinate system.
        transformed = (('Kecksburg', 2272, 'POINT(1490553.98959621 314792.131023984)'),
                       ('Roswell', 2257, 'POINT(481902.189077221 868477.766629735)'),
                       ('Aurora', 2276, 'POINT(2269923.2484839 7069381.28722222)'),
                       )

        for name, srid, wkt in transformed:
            # Doing this implicitly sets `select_related` select the location.
            # TODO: Fix why this breaks on Oracle.
            qs = list(City.objects.filter(name=name).transform(srid, field_name='location__point'))
            check_pnt(GEOSGeometry(wkt, srid), qs[0].location.point)

    @no_mysql
    @no_spatialite
    def test04a_related_extent_aggregate(self):
        "Testing the `extent` GeoQuerySet aggregates on related geographic models."
        # This combines the Extent and Union aggregates into one query
        aggs = City.objects.aggregate(Extent('location__point'))

        # One for all locations, one that excludes Roswell.
        all_extent = (-104.528060913086, 33.0583305358887,-79.4607315063477, 40.1847610473633)
        txpa_extent = (-97.51611328125, 33.0583305358887,-79.4607315063477, 40.1847610473633)
        e1 = City.objects.extent(field_name='location__point')
        e2 = City.objects.exclude(name='Roswell').extent(field_name='location__point')
        e3 = aggs['location__point__extent']

        # The tolerance value is to four decimal places because of differences
        # between the Oracle and PostGIS spatial backends on the extent calculation.
        tol = 4
        for ref, e in [(all_extent, e1), (txpa_extent, e2), (all_extent, e3)]:
            for ref_val, e_val in zip(ref, e): self.assertAlmostEqual(ref_val, e_val, tol)

    @no_mysql
    def test04b_related_union_aggregate(self):
        "Testing the `unionagg` GeoQuerySet aggregates on related geographic models."
        # This combines the Extent and Union aggregates into one query
        aggs = City.objects.aggregate(Union('location__point'))

        # These are the points that are components of the aggregate geographic
        # union that is returned.
        p1 = Point(-104.528056, 33.387222)
        p2 = Point(-97.516111, 33.058333)
        p3 = Point(-79.460734, 40.18476)

        # Creating the reference union geometry depending on the spatial backend,
        # as Oracle will have a different internal ordering of the component
        # geometries than PostGIS.  The second union aggregate is for a union
        # query that includes limiting information in the WHERE clause (in other
        # words a `.filter()` precedes the call to `.unionagg()`).
        if SpatialBackend.oracle:
            ref_u1 = MultiPoint(p3, p1, p2, srid=4326)
            ref_u2 = MultiPoint(p3, p2, srid=4326)
        else:
            ref_u1 = MultiPoint(p1, p2, p3, srid=4326)
            ref_u2 = MultiPoint(p2, p3, srid=4326)

        u1 = City.objects.unionagg(field_name='location__point')
        u2 = City.objects.exclude(name='Roswell').unionagg(field_name='location__point')
        u3 = aggs['location__point__union']

        self.assertEqual(ref_u1, u1)
        self.assertEqual(ref_u2, u2)
        self.assertEqual(ref_u1, u3)

    def test05_select_related_fk_to_subclass(self):
        "Testing that calling select_related on a query over a model with an FK to a model subclass works"
        # Regression test for #9752.
        l = list(DirectoryEntry.objects.all().select_related())

    def test06_f_expressions(self):
        "Testing F() expressions on GeometryFields."
        # Constructing a dummy parcel border and getting the City instance for
        # assigning the FK.
        b1 = GEOSGeometry('POLYGON((-97.501205 33.052520,-97.501205 33.052576,-97.501150 33.052576,-97.501150 33.052520,-97.501205 33.052520))', srid=4326)
        pcity = City.objects.get(name='Aurora')

        # First parcel has incorrect center point that is equal to the City;
        # it also has a second border that is different from the first as a
        # 100ft buffer around the City.
        c1 = pcity.location.point
        c2 = c1.transform(2276, clone=True)
        b2 = c2.buffer(100)
        p1 = Parcel.objects.create(name='P1', city=pcity, center1=c1, center2=c2, border1=b1, border2=b2)

        # Now creating a second Parcel where the borders are the same, just
        # in different coordinate systems.  The center points are also the
        # the same (but in different coordinate systems), and this time they
        # actually correspond to the centroid of the border.
        c1 = b1.centroid
        c2 = c1.transform(2276, clone=True)
        p2 = Parcel.objects.create(name='P2', city=pcity, center1=c1, center2=c2, border1=b1, border2=b1)

        # Should return the second Parcel, which has the center within the
        # border.
        qs = Parcel.objects.filter(center1__within=F('border1'))
        self.assertEqual(1, len(qs))
        self.assertEqual('P2', qs[0].name)

        if not SpatialBackend.mysql:
            # This time center2 is in a different coordinate system and needs
            # to be wrapped in transformation SQL.
            qs = Parcel.objects.filter(center2__within=F('border1'))
            self.assertEqual(1, len(qs))
            self.assertEqual('P2', qs[0].name)

        # Should return the first Parcel, which has the center point equal
        # to the point in the City ForeignKey.
        qs = Parcel.objects.filter(center1=F('city__location__point'))
        self.assertEqual(1, len(qs))
        self.assertEqual('P1', qs[0].name)

        if not SpatialBackend.mysql:
            # This time the city column should be wrapped in transformation SQL.
            qs = Parcel.objects.filter(border2__contains=F('city__location__point'))
            self.assertEqual(1, len(qs))
            self.assertEqual('P1', qs[0].name)

    def test07_values(self):
        "Testing values() and values_list() and GeoQuerySets."
        # GeoQuerySet and GeoValuesQuerySet, and GeoValuesListQuerySet respectively.
        gqs = Location.objects.all()
        gvqs = Location.objects.values()
        gvlqs = Location.objects.values_list()

        # Incrementing through each of the models, dictionaries, and tuples
        # returned by the different types of GeoQuerySets.
        for m, d, t in zip(gqs, gvqs, gvlqs):
            # The values should be Geometry objects and not raw strings returned
            # by the spatial database.
            self.failUnless(isinstance(d['point'], SpatialBackend.Geometry))
            self.failUnless(isinstance(t[1], SpatialBackend.Geometry))
            self.assertEqual(m.point, d['point'])
            self.assertEqual(m.point, t[1])

    def test08_defer_only(self):
        "Testing defer() and only() on Geographic models."
        qs = Location.objects.all()
        def_qs = Location.objects.defer('point')
        for loc, def_loc in zip(qs, def_qs):
            self.assertEqual(loc.point, def_loc.point)

    def test09_pk_relations(self):
        "Ensuring correct primary key column is selected across relations. See #10757."
        # Adding two more cities, but this time making sure that their location
        # ID values do not match their City ID values.
        loc1 = Location.objects.create(point='POINT (-95.363151 29.763374)')
        loc2 = Location.objects.create(point='POINT (-96.801611 32.782057)')
        dallas = City.objects.create(name='Dallas', state='TX', location=loc2)
        houston = City.objects.create(name='Houston', state='TX', location=loc1)

        # The expected ID values -- notice the last two location IDs
        # are out of order.  We want to make sure that the related
        # location ID column is selected instead of ID column for
        # the city.
        city_ids = (1, 2, 3, 4, 5)
        loc_ids = (1, 2, 3, 5, 4)
        ids_qs = City.objects.order_by('id').values('id', 'location__id')
        for val_dict, c_id, l_id in zip(ids_qs, city_ids, loc_ids):
            self.assertEqual(val_dict['id'], c_id)
            self.assertEqual(val_dict['location__id'], l_id)

    def test10_combine(self):
        "Testing the combination of two GeoQuerySets.  See #10807."
        buf1 = City.objects.get(name='Aurora').location.point.buffer(0.1)
        buf2 = City.objects.get(name='Kecksburg').location.point.buffer(0.1)
        qs1 = City.objects.filter(location__point__within=buf1)
        qs2 = City.objects.filter(location__point__within=buf2)
        combined = qs1 | qs2
        names = [c.name for c in combined]
        self.assertEqual(2, len(names))
        self.failUnless('Aurora' in names)
        self.failUnless('Kecksburg' in names)

    def test11_geoquery_pickle(self):
        "Ensuring GeoQuery objects are unpickled correctly.  See #10839."
        import pickle
        from django.contrib.gis.db.models.sql import GeoQuery
        qs = City.objects.all()
        q_str = pickle.dumps(qs.query)
        q = pickle.loads(q_str)
        self.assertEqual(GeoQuery, q.__class__)

    def test12_count(self):
        "Testing `Count` aggregate use with the `GeoManager`. See #11087."
        # Creating a new City, 'Fort Worth', that uses the same location
        # as Dallas.
        dallas = City.objects.get(name='Dallas')
        ftworth = City.objects.create(name='Fort Worth', state='TX', location=dallas.location)
        
        # Count annotation should be 2 for the Dallas location now.
        loc = Location.objects.annotate(num_cities=Count('city')).get(id=dallas.location.id)
        self.assertEqual(2, loc.num_cities)

        # Creating some data for the Book/Author non-geo models that
        # use GeoManager.  See #11087.
        tp = Author.objects.create(name='Trevor Paglen')
        Book.objects.create(title='Torture Taxi', author=tp)
        Book.objects.create(title='I Could Tell You But Then You Would Have to be Destroyed by Me', author=tp)
        Book.objects.create(title='Blank Spots on the Map', author=tp)
        wp = Author.objects.create(name='William Patry')
        Book.objects.create(title='Patry on Copyright', author=wp)
        
        # Should only be one author (Trevor Paglen) returned by this query, and
        # the annotation should have 3 for the number of books.
        qs = Author.objects.annotate(num_books=Count('books')).filter(num_books__gt=1)
        self.assertEqual(1, len(qs))
        self.assertEqual(3, qs[0].num_books)

<<<<<<< HEAD
=======
    def test13_select_related_null_fk(self):
        "Testing `select_related` on a nullable ForeignKey via `GeoManager`. See #11381."
        no_author = Book.objects.create(title='Without Author')
        b = Book.objects.select_related('author').get(title='Without Author')
        # Should be `None`, and not a 'dummy' model.
        self.assertEqual(None, b.author)

>>>>>>> 923c6755
    # TODO: Related tests for KML, GML, and distance lookups.

def suite():
    s = unittest.TestSuite()
    s.addTest(unittest.makeSuite(RelatedGeoModelTest))
    return s<|MERGE_RESOLUTION|>--- conflicted
+++ resolved
@@ -257,8 +257,6 @@
         self.assertEqual(1, len(qs))
         self.assertEqual(3, qs[0].num_books)
 
-<<<<<<< HEAD
-=======
     def test13_select_related_null_fk(self):
         "Testing `select_related` on a nullable ForeignKey via `GeoManager`. See #11381."
         no_author = Book.objects.create(title='Without Author')
@@ -266,7 +264,6 @@
         # Should be `None`, and not a 'dummy' model.
         self.assertEqual(None, b.author)
 
->>>>>>> 923c6755
     # TODO: Related tests for KML, GML, and distance lookups.
 
 def suite():
